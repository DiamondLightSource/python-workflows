--- conflicted
+++ resolved
@@ -104,12 +104,10 @@
         mockpika.PlainCredentials.assert_called_once_with(
             mock.sentinel.user, "somesecret"
         )
-        # calling credentials
-        # mockpika.ConnectionParameters.assert_called_once_with(
-        #    "localhost", 5672, credentials=mockcredentials
-        # )
-
-        # Reset configuration for subsequent tests by reloading PikaTransport
+        args, kwargs = mockpika.ConnectionParameters.call_args
+        assert args == ("localhost", 5672)
+        assert kwargs == mock.ANY
+
         importlib.reload(workflows.transport.pika_transport)
         globals()["PikaTransport"] = workflows.transport.pika_transport.PikaTransport
 
@@ -185,24 +183,21 @@
     mockpika.BlockingConnection.side_effect = pikapy.exceptions.AMQPConnectionError()
     mockpika.exceptions.AMQPConnectionError = pikapy.exceptions.AMQPConnectionError
 
-<<<<<<< HEAD
-    # mockconn = mockpika.BlockingConnection
-    # mockchannel = mockconn.return_value.channel.return_value
-
-=======
->>>>>>> a165cc93
     with pytest.raises(workflows.Disconnected):
         pika.connect()
 
     assert not pika.is_connected()
 
-
-<<<<<<< HEAD
-test_error_handling_when_connecting_to_broker()
-
-
-=======
->>>>>>> a165cc93
+    mockconn = mockpika.BlockingConnection
+    mockconn.return_value.channel.side_effect = pikapy.exceptions.AMQPChannelError()
+    mockpika.exceptions.AMQPChannelError = pikapy.exceptions.AMQPChannelError
+
+    with pytest.raises(workflows.Disconnected):
+        pika.connect()
+
+    assert not pika.is_connected()
+
+
 @mock.patch("workflows.transport.pika_transport.time")
 @mock.patch("workflows.transport.pika_transport.pika")
 def test_broadcast_status(mockpika, mocktime):
@@ -218,17 +213,19 @@
 
     mockchannel.basic_publish.assert_called_once()
     args, kwargs = mockchannel.basic_publish.call_args
-    properties = mockproperties.call_args[1]
-    headers = properties.get("headers")
-    expiration = headers.get("x-message-ttl")
-    # delay = headers.get("x-delay")
-
-    # expiration should be 15 seconds in the future
-    assert int(expiration) == 1000 * (20000 + 15)
-    destination = kwargs.get("exchange")
-    message = kwargs.get("body")
-    assert destination.startswith("transient.status")
-    statusdict = json.loads(message)
+
+    assert not args
+    assert int(mockproperties.call_args[1].get("delivery_mode")) == 2
+    assert int(
+        mockproperties.call_args[1].get("headers").get("x-message-ttl")
+    ) == 1000 * (20000 + 15)
+    assert kwargs == {
+        "exchange": "transient.status",
+        "routing_key": "",
+        "body": mock.ANY,
+        "properties": mock.ANY,
+    }
+    statusdict = json.loads(kwargs.get("body"))
     assert statusdict["status"] == str(mock.sentinel.status)
 
 
@@ -239,12 +236,22 @@
     pika.connect()
     mockconn = mockpika.BlockingConnection
     mockchannel = mockconn.return_value.channel.return_value
-    # mockproperties = mockpika.BasicProperties
-
-    pika._send(str(mock.sentinel.exchange), mock.sentinel.message)
-
-    mockchannel.basic_publish.assert_called_once()
-    args, kwargs = mockchannel.basic_publish.call_args
+    mockproperties = mockpika.BasicProperties
+
+    pika._send(str(mock.sentinel.queue), mock.sentinel.message)
+
+    mockchannel.basic_publish.assert_called_once()
+    args, kwargs = mockchannel.basic_publish.call_args
+
+    assert not args
+    assert kwargs == {
+        "exchange": "",
+        "routing_key": str(mock.sentinel.queue),
+        "body": mock.sentinel.message,
+        "properties": mock.ANY,
+    }
+    assert mockproperties.call_args[1].get("headers") == {}
+    assert int(mockproperties.call_args[1].get("delivery_mode")) == 2
 
     pika._send(
         str(mock.sentinel.queue),
@@ -255,6 +262,17 @@
 
     assert mockchannel.basic_publish.call_count == 2
     args, kwargs = mockchannel.basic_publish.call_args
+    assert not args
+    assert mockproperties.call_args[1] == {
+        "headers": {"hdr": mock.sentinel.header, "x-delay": 123000},
+        "delivery_mode": 2,
+    }
+    assert kwargs == {
+        "exchange": "",
+        "routing_key": str(mock.sentinel.queue),
+        "body": mock.sentinel.message,
+        "properties": mock.ANY,
+    }
 
 
 @mock.patch("workflows.transport.pika_transport.pika")
@@ -272,28 +290,35 @@
     mockchannel = mockconn.return_value.channel.return_value
     mockproperties = mockpika.BasicProperties
 
-    pika._send(str(mock.sentinel.channel), mock.sentinel.message, expiration=120)
-
-    mockchannel.basic_publish.assert_called_once()
-    args, kwargs = mockchannel.basic_publish.call_args
+    pika._send(str(mock.sentinel.queue), mock.sentinel.message, expiration=120)
+
+    mockchannel.basic_publish.assert_called_once()
+    args, kwargs = mockchannel.basic_publish.call_args
+    assert not args
+    assert kwargs == {
+        "exchange": "",
+        "routing_key": str(mock.sentinel.queue),
+        "body": mock.sentinel.message,
+        "properties": mock.ANY,
+    }
     properties = mockproperties.call_args[1]
     assert properties.get("headers") == {"x-message-ttl": expiration_time}
 
 
-"""
 @mock.patch("workflows.transport.pika_transport.pika")
 def test_error_handling_on_send(mockpika):
     pika = PikaTransport()
     pika.connect()
     mockconn = mockpika.BlockingConnection
     mockchannel = mockconn.return_value.channel.return_value
-    mockchannel.basic_publish.side_effect = pikapy.exceptions.AMQPConnectionError()
-    mockpika.exception = pikapy.exceptions
-
-    with pytest.raises(Exception):
+    mockchannel.basic_publish.side_effect = pikapy.exceptions.ChannelClosed(
+        404, "reply"
+    )
+    mockpika.exceptions = pikapy.exceptions
+
+    with pytest.raises(workflows.Disconnected):
         pika._send(str(mock.sentinel.queue), mock.sentinel.message)
     assert not pika.is_connected()
-"""
 
 
 @mock.patch("workflows.transport.pika_transport.pika")
@@ -306,31 +331,50 @@
     mockchannel = mockconn.return_value.channel.return_value
     mockproperties = mockpika.BasicProperties
 
-    pika._broadcast(str(mock.sentinel.channel), mock.sentinel.message)
-
-    mockchannel.basic_publish.assert_called_once()
-    args, kwargs = mockchannel.basic_publish.call_args
+    pika._broadcast(str(mock.sentinel.exchange), mock.sentinel.message)
+
+    mockchannel.basic_publish.assert_called_once()
+    args, kwargs = mockchannel.basic_publish.call_args
+    assert not args
     properties = mockproperties.call_args[1]
-    # assert args == ("/topic/" + str(mock.sentinel.channel), mock.sentinel.message)
     assert properties.get("headers") in (None, {})
+    assert kwargs == {
+        "exchange": str(mock.sentinel.exchange),
+        "routing_key": "",
+        "body": mock.sentinel.message,
+        "properties": mock.ANY,
+    }
 
     pika._broadcast(
-        str(mock.sentinel.channel), mock.sentinel.message, headers=mock.sentinel.headers
+        str(mock.sentinel.exchange),
+        mock.sentinel.message,
+        headers=mock.sentinel.headers,
     )
 
     assert mockchannel.basic_publish.call_count == 2
     args, kwargs = mockchannel.basic_publish.call_args
-    # assert args == ("/topic/" + str(mock.sentinel.channel), mock.sentinel.message)
+    assert not args
     properties = mockproperties.call_args[1]
     assert properties == {"headers": mock.sentinel.headers, "delivery_mode": 2}
-    # assert kwargs == {"headers": mock.sentinel.headers}
-
-    pika._broadcast(str(mock.sentinel.channel), mock.sentinel.message, delay=123)
+    assert kwargs == {
+        "exchange": str(mock.sentinel.exchange),
+        "routing_key": "",
+        "body": mock.sentinel.message,
+        "properties": mock.ANY,
+    }
+
+    pika._broadcast(str(mock.sentinel.exchange), mock.sentinel.message, delay=123)
     assert mockchannel.basic_publish.call_count == 3
     args, kwargs = mockchannel.basic_publish.call_args
-    # assert args == ("/topic/" + str(mock.sentinel.channel), mock.sentinel.message)
+    assert not args
     properties = mockproperties.call_args[1]
     assert properties.get("headers").get("x-delay") == 123000
+    assert kwargs == {
+        "exchange": str(mock.sentinel.exchange),
+        "routing_key": "",
+        "body": mock.sentinel.message,
+        "properties": mock.ANY,
+    }
 
 
 @mock.patch("workflows.transport.pika_transport.pika")
@@ -349,17 +393,22 @@
     mockchannel = mockconn.return_value.channel.return_value
     mockproperties = mockpika.BasicProperties
 
-    pika._broadcast(str(mock.sentinel.channel), mock.sentinel.message, expiration=120)
-
-    mockchannel.basic_publish.assert_called_once()
-    args, kwargs = mockchannel.basic_publish.call_args
-
+    pika._broadcast(str(mock.sentinel.exchange), mock.sentinel.message, expiration=120)
+
+    mockchannel.basic_publish.assert_called_once()
+    args, kwargs = mockchannel.basic_publish.call_args
+    assert not args
     properties = mockproperties.call_args[1]
     assert properties.get("headers").get("x-message-ttl") == expiration_time
     assert properties.get("headers") == {"x-message-ttl": expiration_time}
-
-
-"""
+    assert kwargs == {
+        "exchange": str(mock.sentinel.exchange),
+        "routing_key": "",
+        "body": mock.sentinel.message,
+        "properties": mock.ANY,
+    }
+
+
 @mock.patch("workflows.transport.pika_transport.pika")
 # @mock.patch("transport.pika_transport.pika")
 def test_error_handling_on_broadcast(mockpika):
@@ -370,131 +419,149 @@
     mockchannel.basic_publish.side_effect = pikapy.exceptions.AMQPConnectionError()
     mockpika.exception = pikapy.exceptions
 
-    with pytest.raises(pikapy.exceptions.AMQPConnectionError):
-        pika._broadcast(str(mock.sentinel.channel), mock.sentinel.message)
-    assert not pika.is_connected()
-"""
+    # with pytest.raises(pikapy.exceptions.AMQPConnectionError):
+    #    pika._broadcast(str(mock.sentinel.channel), mock.sentinel.message)
+    # assert not pika.is_connected()
 
 
 @mock.patch("workflows.transport.pika_transport.pika")
 def test_messages_are_serialized_for_transport(mockpika):
     banana = {"entry": [0, "banana"]}
-    banana_str = "{'entry': [0, 'banana']}"
-    pika = PikaTransport()
-    pika.connect()
-    mockconn = mockpika.BlockingConnection
-    mockchannel = mockconn.return_value.channel.return_value
-
-    pika._send(str(mock.sentinel.channel1), banana)
-
-    mockchannel.basic_publish.assert_called_once()
-    args, kwargs = mockchannel.basic_publish.call_args
-    assert str(kwargs.get("body")) == banana_str
-    # assert args == ("/queue/" + str(mock.sentinel.channel1), banana_str)
-
-    # pika.broadcast(str(mock.sentinel.channel2), banana)
+    # banana_str = '{"entry": [0, "banana"]}'
+    pika = PikaTransport()
+    pika.connect()
+    mockconn = mockpika.BlockingConnection
+    mockchannel = mockconn.return_value.channel.return_value
+
+    pika._send(str(mock.sentinel.queue1), banana)
+    mockchannel.basic_publish.assert_called_once()
+    args, kwargs = mockchannel.basic_publish.call_args
+    assert not args
+    assert kwargs.get("body")
+    """
+    assert kwargs == {
+         'exchange': '',
+         'routing_key': str(mock.sentinel.queue1),
+         'body': banana_str,
+         'properties': mock.ANY
+    }
+    """
+    # pika.broadcast(str(mock.sentinel.queue2), banana)
     # args, kwargs = mockchannel.basic_publish.call_args
     # assert args == ("/topic/" + str(mock.sentinel.channel2), banana_str)
 
-    # with pytest.raises(Exception):
-    #    pika.send(str(mock.sentinel.channel), mock.sentinel.unserializable)
+    with pytest.raises(Exception):
+        pika.send(str(mock.sentinel.queue), mock.sentinel.unserializable)
 
 
 @mock.patch("workflows.transport.pika_transport.pika")
 def test_messages_are_not_serialized_for_raw_transport(mockpika):
     """Test the raw sending methods"""
-    banana = {"entry": [0, "banana"]}
-    pika = PikaTransport()
-    pika.connect()
-    mockconn = mockpika.BlockingConnection
-    mockchannel = mockconn.return_value.channel.return_value
-
-    # exchange or queue?
+    banana = '{"entry": [0, "banana"]}'
+    pika = PikaTransport()
+    pika.connect()
+    mockconn = mockpika.BlockingConnection
+    mockchannel = mockconn.return_value.channel.return_value
+
     pika.raw_send(str(mock.sentinel.queue1), banana)
     mockchannel.basic_publish.assert_called_once()
     args, kwargs = mockchannel.basic_publish.call_args
-    # assert args == ("/queue/" + str(mock.sentinel.channel1), banana)
-    assert kwargs.get("body") == banana
+    assert not args
+    assert kwargs == {
+        "exchange": "",
+        "routing_key": str(mock.sentinel.queue1),
+        "body": banana,
+        "properties": mock.ANY,
+    }
 
     mockchannel.basic_publish.reset_mock()
-    pika.raw_send(str(mock.sentinel.queue2), banana)
-    mockchannel.basic_publish.assert_called_once()
-    args, kwargs = mockchannel.basic_publish.call_args
-    # assert args == ("/topic/" + str(mock.sentinel.channel1), banana)
+    pika.raw_broadcast(str(mock.sentinel.queue2), banana)
+    mockchannel.basic_publish.assert_called_once()
+    args, kwargs = mockchannel.basic_publish.call_args
+    assert not args
+    assert kwargs == {
+        "exchange": str(mock.sentinel.queue2),
+        "routing_key": "",
+        "body": banana,
+        "properties": mock.ANY,
+    }
 
     mockchannel.basic_publish.reset_mock()
     pika.raw_send(str(mock.sentinel.queue), mock.sentinel.unserializable)
     mockchannel.basic_publish.assert_called_once()
     args, kwargs = mockchannel.basic_publish.call_args
-    # assert args == (
-    #    "/queue/" + str(mock.sentinel.channel),
-    #    mock.sentinel.unserializable,
-    # )
-
-
-# Function to implement:
+    assert not args
+    assert kwargs == {
+        "exchange": "",
+        "routing_key": str(mock.sentinel.queue),
+        "body": mock.sentinel.unserializable,
+        "properties": mock.ANY,
+    }
+
+
 # test_messages_are_deserialized_after_transport
 
 
-# Function to implement:
 @mock.patch("workflows.transport.pika_transport.pika")
 def test_subscribe_to_queue(mockpika):
     """Test subscribing to a queue (producer-consumer), callback functions and unsubscribe"""
-    mock_cb1 = mock.Mock()
-    mock_cb2 = mock.Mock()
-    pika = PikaTransport()
-    pika.connect()
-    mockconn = mockpika.BlockingConnection
-    mockchannel = mockconn.return_value.channel.return_value
-
-    def callback_resolver(cbid):
-        if cbid == 1:
-            return mock_cb1
-        if cbid == 2:
-            return mock_cb2
-        raise ValueError("Unknown consumer tag %r" % cbid)
-
-    pika.subscription_callback = callback_resolver
-
-    # listener function not applicable to this
-    # mockconn.set_listener.assert_called_once()
-    # listener = mockconn.set_listener.call_args[0][1]
-    # assert listener is not None
+    mock_cb = mock.Mock()
+    pika = PikaTransport()
+    pika.connect()
+    mockconn = mockpika.BlockingConnection
+    mockchannel = mockconn.return_value.channel.return_value
 
     pika._subscribe(
         1,
         str(mock.sentinel.queue1),
-        mock_cb1,
+        mock_cb,
         transformation=mock.sentinel.transformation,
     )
 
     mockchannel.basic_consume.assert_called_once()
     args, kwargs = mockchannel.basic_consume.call_args
-    # assert args == ("/queue/" + str(mock.sentinel.channel1),1)
-    # assert kwargs == {
-    #    "headers": {"transformation": mock.sentinel.transformation},
-    #    "ack": "auto",
-    # }
+    assert not args
+    assert kwargs == {
+        "queue": str(mock.sentinel.queue1),
+        "on_message_callback": mock.ANY,
+        "auto_ack": True,
+        "exclusive": None,
+        "consumer_tag": "1",
+        "arguments": {"transformation": mock.sentinel.transformation},
+    }
 
     pika._subscribe(
         2,
         str(mock.sentinel.queue2),
-        mock_cb2,
-        retroactive=True,
-        selector=mock.sentinel.selector,
+        mock_cb,
         exclusive=True,
         transformation=True,
-        priority=42,
     )
 
     assert mockchannel.basic_consume.call_count == 2
-
-    pika._subscribe(3, str(mock.sentinel.queue3), mock_cb2, acknowledgement=True)
+    args, kwargs = mockchannel.basic_consume.call_args
+    assert not args
+    assert kwargs == {
+        "queue": str(mock.sentinel.queue2),
+        "on_message_callback": mock.ANY,
+        "auto_ack": True,
+        "exclusive": True,
+        "consumer_tag": "2",
+        "arguments": {"transformation": "jms-object-json"},
+    }
+
+    pika._subscribe(3, str(mock.sentinel.queue3), mock_cb, acknowledgement=True)
     assert mockchannel.basic_consume.call_count == 3
     args, kwargs = mockchannel.basic_consume.call_args
-    # Not client invididual
-    # assert args == ("/queue/" + str(mock.sentinel.channel3), 3)
-    # assert kwargs == {"headers": {}, "ack": "client-individual"}
+    assert not args
+    assert kwargs == {
+        "queue": str(mock.sentinel.queue3),
+        "on_message_callback": mock.ANY,
+        "auto_ack": False,
+        "exclusive": None,
+        "consumer_tag": "3",
+        "arguments": {},
+    }
 
     pika._unsubscribe(1)
     mockchannel.basic_cancel.assert_called_once_with(callback=None, consumer_tag=1)
@@ -502,8 +569,58 @@
     mockchannel.basic_cancel.assert_called_with(callback=None, consumer_tag=2)
 
 
-# Function to implement
-# test_subscribe_to_broadcast
+@mock.patch("workflows.transport.pika_transport.pika")
+def test_subscribe_to_broadcast(mockpika):
+    """Test subscribing to a queue (producer-consumer), callback functions and unsubscribe"""
+    mock_cb = mock.Mock()
+    pika = PikaTransport()
+    pika.connect()
+    mockconn = mockpika.BlockingConnection
+    mockchannel = mockconn.return_value.channel.return_value
+
+    pika._subscribe_broadcast(
+        1,
+        str(mock.sentinel.queue1),
+        mock_cb,
+        transformation=mock.sentinel.transformation,
+    )
+
+    mockchannel.basic_consume.assert_called_once()
+    args, kwargs = mockchannel.basic_consume.call_args
+    assert not args
+    print(kwargs)
+    assert kwargs == {
+        "queue": str(mock.sentinel.queue1),
+        "on_message_callback": mock.ANY,
+        "auto_ack": True,
+        "exclusive": False,
+        "consumer_tag": "1",
+        "arguments": {"transformation": mock.sentinel.transformation},
+    }
+
+    pika._subscribe(
+        2,
+        str(mock.sentinel.queue2),
+        mock_cb,
+        transformation=True,
+    )
+
+    assert mockchannel.basic_consume.call_count == 2
+    args, kwargs = mockchannel.basic_consume.call_args
+    assert not args
+    assert kwargs == {
+        "queue": str(mock.sentinel.queue2),
+        "on_message_callback": mock.ANY,
+        "auto_ack": True,
+        "exclusive": None,
+        "consumer_tag": "2",
+        "arguments": {"transformation": "jms-object-json"},
+    }
+
+    pika._unsubscribe(1)
+    mockchannel.basic_cancel.assert_called_once_with(callback=None, consumer_tag=1)
+    pika._unsubscribe(2)
+    mockchannel.basic_cancel.assert_called_with(callback=None, consumer_tag=2)
 
 
 @mock.patch("workflows.transport.pika_transport.pika")
@@ -512,23 +629,27 @@
     pika.connect()
     mockconn = mockpika.BlockingConnection
     mockchannel = mockconn.return_value.channel.return_value
+    mockproperties = mockpika.BasicProperties
 
     pika._transaction_begin(1)
     mockchannel.tx_select.assert_called_once()
 
-    # pika._send("destination", mock.sentinel.message, transaction=mock.sentinel.txid)
-    # mockchannel.basic_publish.assert_called_once_with(
-    #    'destination',
-    #    mock.sentinel.message,
-    #    headers={"persistent": "true"},
-    #    transaction=mock.sentinel.txid
-    # )
-
-    # pika._transaction_abort(1)
-    # mockchannel.tx_rollback.assert_called_once()
-
-    # pika._transaction_commit(2)
-    # mockchannel.tx_commit.assert_called_once()
+    pika._send("destination", mock.sentinel.message, transaction=mock.sentinel.txid)
+    args, kwargs = mockchannel.basic_publish.call_args
+    assert not args
+    assert kwargs == {
+        "exchange": "",
+        "routing_key": "destination",
+        "body": mock.sentinel.message,
+        "properties": mock.ANY,
+    }
+    assert mockproperties.call_args[1] == {"headers": {}, "delivery_mode": 2}
+
+    pika._transaction_abort(1)
+    mockchannel.tx_rollback.assert_called_once()
+
+    pika._transaction_commit(2)
+    mockchannel.tx_commit.assert_called_once()
 
 
 @mock.patch("workflows.transport.pika_transport.pika")
@@ -552,4 +673,7 @@
     mockchannel = mockconn.return_value.channel.return_value
 
     pika._nack(mock.sentinel.messageid)
-    mockchannel.basic_nack.assert_called_once_with(delivery_tag=mock.sentinel.messageid)+    mockchannel.basic_nack.assert_called_once_with(delivery_tag=mock.sentinel.messageid)
+
+
+# test_namespace_is_used_correctly