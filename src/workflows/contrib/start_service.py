from __future__ import annotations

from optparse import SUPPRESS_HELP, OptionParser

import workflows
import workflows.frontend
import workflows.services
import workflows.transport


class ServiceStarter:
    """A helper class to start a workflows service from the command line.
    A number of hooks are provided so that this class can be subclassed and
    used in a number of scenarios."""

    @staticmethod
    def on_parser_preparation(parser):
        """Plugin hook to manipulate the OptionParser object before command line
        parsing. If a value is returned here it will replace the OptionParser
        object."""

    @staticmethod
    def on_parsing(options, args):
        """Plugin hook to manipulate the command line parsing results.
        A tuple of values can be returned, which will replace (options, args).
        """

    @staticmethod
    def on_transport_factory_preparation(transport_factory):
        """Plugin hook to intercept/manipulate newly created Transport factories
        before first invocation."""

    @staticmethod
    def on_transport_preparation(transport):
        """Plugin hook to intercept/manipulate newly created Transport objects
        before connecting."""

    @staticmethod
    def before_frontend_construction(kwargs):
        """Plugin hook to manipulate the Frontend object constructor arguments. If
        a value is returned here it will replace the keyword arguments
        dictionary passed to the constructor."""

    @staticmethod
    def on_frontend_preparation(frontend):
        """Plugin hook to manipulate the Frontend object before starting it. If a
        value is returned here it will replace the Frontend object."""

    def run(
        self,
        cmdline_args=None,
        program_name="start_service",
<<<<<<< HEAD
        version=workflows.version(),
        add_metrics_option: bool = False,
        **kwargs
=======
        version=None,
        **kwargs,
>>>>>>> 3c2ffc90
    ):
        """Example command line interface to start services.
        :param cmdline_args: List of command line arguments to pass to parser
        :param program_name: Name of the command line tool to display in help
        :param version: Version number to print when run with '--version'
        """

        # Enumerate all known services
        known_services = workflows.services.get_known_services()

        if version:
            version = f"{version} (workflows {workflows.version()})"
        else:
            version = workflows.version()

        # Set up parser
        parser = OptionParser(
            usage=program_name + " [options]" if program_name else None, version=version
        )
        parser.add_option("-?", action="help", help=SUPPRESS_HELP)
        parser.add_option(
            "-s",
            "--service",
            dest="service",
            metavar="SVC",
            default=None,
            help="Name of the service to start. Known services: "
            + ", ".join(known_services),
        )
        if add_metrics_option:
            parser.add_option(
                "-m",
                "--metrics",
                dest="metrics",
                action="store_true",
                default=False,
                help=(
                    "Record metrics for this service and expose them on the port defined by"
                    "the --metrics-port option."
                ),
            )
            parser.add_option(
                "--metrics-port",
                dest="metrics_port",
                default=8080,
                type="int",
                help="Expose metrics via a prometheus endpoint on this port.",
            )
        workflows.transport.add_command_line_options(parser, transport_argument=True)

        # Call on_parser_preparation hook
        parser = self.on_parser_preparation(parser) or parser

        # Parse command line options
        (options, args) = parser.parse_args(cmdline_args)

        # Call on_parsing hook
        (options, args) = self.on_parsing(options, args) or (options, args)

        # Create Transport factory
        transport_factory = workflows.transport.lookup(options.transport)

        # Call on_transport_factory_preparation hook
        transport_factory = (
            self.on_transport_factory_preparation(transport_factory)
            or transport_factory
        )

        # Set up on_transport_preparation hook to affect newly created transport objects
        true_transport_factory_call = transport_factory.__call__

        def on_transport_preparation_hook():
            transport_object = true_transport_factory_call()
            return self.on_transport_preparation(transport_object) or transport_object

        transport_factory.__call__ = on_transport_preparation_hook

        # When service name is specified, check if service exists or can be derived
        if options.service and options.service not in known_services:
            matching = [s for s in known_services if s.startswith(options.service)]
            if not matching:
                matching = [
                    s
                    for s in known_services
                    if s.lower().startswith(options.service.lower())
                ]
            if matching and len(matching) == 1:
                options.service = matching[0]

        kwargs.update(
            {
                "service": options.service,
                "transport": transport_factory,
            },
        )
        kwargs.setdefault("environment", {})
        if add_metrics_option:
            kwargs["environment"]["metrics"] = {"port": options.metrics_port}

        # Call before_frontend_construction hook
        kwargs = self.before_frontend_construction(kwargs) or kwargs

        # Create Frontend object
        frontend = workflows.frontend.Frontend(**kwargs)

        # Call on_frontend_preparation hook
        frontend = self.on_frontend_preparation(frontend) or frontend

        # Start Frontend
        try:
            frontend.run()
        except KeyboardInterrupt:
            print("\nShutdown via Ctrl+C")


if __name__ == "__main__":  # pragma: no cover
    ServiceStarter().run()<|MERGE_RESOLUTION|>--- conflicted
+++ resolved
@@ -50,14 +50,9 @@
         self,
         cmdline_args=None,
         program_name="start_service",
-<<<<<<< HEAD
-        version=workflows.version(),
+        version=None,
         add_metrics_option: bool = False,
-        **kwargs
-=======
-        version=None,
         **kwargs,
->>>>>>> 3c2ffc90
     ):
         """Example command line interface to start services.
         :param cmdline_args: List of command line arguments to pass to parser
