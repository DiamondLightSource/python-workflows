--- conflicted
+++ resolved
@@ -175,90 +175,15 @@
                 if not self._pipe_service:
                     time.sleep(0.3)
                 self.update_status()
-<<<<<<< HEAD
-                # While a service is running, check for incoming messages from that service
-                if self._pipe_service and self._pipe_service.poll(1):
-                    try:
-                        message = self._pipe_service.recv()
-                        if isinstance(message, dict) and "band" in message:
-                            # only dictionaries with 'band' entry are valid messages
-                            try:
-                                handler = getattr(self, "parse_band_" + message["band"])
-                            except AttributeError:
-                                handler = None
-                                self.log.warning(
-                                    "Unknown band %s", str(message["band"])
-                                )
-                            if handler:
-                                handler(message)
-                        else:
-                            self.log.warning(
-                                "Invalid message received %s", str(message)
-                            )
-                    except EOFError:
-                        # Service has gone away
-                        error_message = False
-                        if self._service_status == CommonService.SERVICE_STATUS_END:
-                            self.log.info("Service terminated")
-                        elif self._service_status == CommonService.SERVICE_STATUS_ERROR:
-                            error_message = "Service terminated with error code"
-                        elif self._service_status in (
-                            CommonService.SERVICE_STATUS_NONE,
-                            CommonService.SERVICE_STATUS_NEW,
-                            CommonService.SERVICE_STATUS_STARTING,
-                        ):
-                            error_message = (
-                                "Service may have died unexpectedly in "
-                                + "initialization (last known status: %s)"
-                                % CommonService.human_readable_state.get(
-                                    self._service_status, self._service_status
-                                )
-                            )
-                        else:
-                            error_message = (
-                                "Service may have died unexpectedly"
-                                " (last known status: %s)"
-                                % CommonService.human_readable_state.get(
-                                    self._service_status, self._service_status
-                                )
-                            )
-                        if error_message:
-                            self.log.error(error_message)
-                        self._terminate_service()
-                        if self.restart_service:
-                            self.exponential_backoff()
-                        else:
-                            self.shutdown = True
-                            if error_message:
-                                raise workflows.Error(error_message)
-
-                with self.__lock:
-                    if (
-                        self._service is None
-                        and self.restart_service
-                        and self._service_factory
-                    ):
-                        self.update_status(status_code=CommonService.SERVICE_STATUS_NEW)
-                        self.switch_service()
-
-                # Check that the transport is alive
-=======
 
                 self._iterate_main_loop()
 
                 # Check that the transport is still alive
->>>>>>> e4a2f36c
                 if not self._transport.is_connected():
                     self._terminate_service()
                     raise workflows.Error("Lost transport layer connection")
         finally:
             self.log.debug("Left main loop")
-<<<<<<< HEAD
-            self.update_status(status_code=CommonService.SERVICE_STATUS_TEARDOWN)
-            self._terminate_service()
-            self._transport.disconnect()
-            self.log.debug("Terminating.")
-=======
             if self._transport.is_connected():
                 self.update_status(status_code=CommonService.SERVICE_STATUS_TEARDOWN)
             self._terminate_service()
@@ -326,7 +251,6 @@
             if self._service is None and self.restart_service and self._service_factory:
                 self.update_status(status_code=CommonService.SERVICE_STATUS_NEW)
                 self.switch_service()
->>>>>>> e4a2f36c
 
     def send_command(self, command):
         """Send command to service via the command queue."""
